--- conflicted
+++ resolved
@@ -63,14 +63,11 @@
 		c.appVersion = conf.GetOrDefault("APP_VERSION", "dev")
 	}
 
-<<<<<<< HEAD
 	c.createLogger(conf)
-=======
 	if c.Logger == nil {
 		c.Logger = remotelogger.New(logging.GetLevelFromString(conf.Get("LOG_LEVEL")), conf.Get("REMOTE_LOG_URL"),
 			conf.GetOrDefault("REMOTE_LOG_FETCH_INTERVAL", "15"))
 	}
->>>>>>> 022a49cb
 
 	c.Debug("Container is being created")
 
@@ -137,7 +134,7 @@
 
 func (c *Container) createLogger(conf config.Config) {
 	if c.Logger == nil {
-		c.Logger = logging.NewRemoteLogger(logging.GetLevelFromString(conf.Get("LOG_LEVEL")), conf.Get("REMOTE_LOG_URL"),
+		c.Logger = remotelogger.New(logging.GetLevelFromString(conf.Get("LOG_LEVEL")), conf.Get("REMOTE_LOG_URL"),
 			conf.GetOrDefault("REMOTE_LOG_FETCH_INTERVAL", "15"))
 
 		maskingFields := conf.GetOrDefault("LOGGER_MASKING_FIELDS", "")
@@ -184,7 +181,16 @@
 		c.Metrics().NewHistogram("app_http_response", "Response time of http requests in seconds.", httpBuckets...)
 		c.Metrics().NewHistogram("app_http_service_response", "Response time of http service requests in seconds.", httpBuckets...)
 	}
-
+	{ // http metrics
+		httpBuckets := []float64{.001, .003, .005, .01, .02, .03, .05, .1, .2, .3, .5, .75, 1, 2, 3, 5, 10, 30}
+		c.Metrics().NewHistogram("app_http_response", "Response time of http requests in seconds.", httpBuckets...)
+		c.Metrics().NewHistogram("app_http_service_response", "Response time of http service requests in seconds.", httpBuckets...)
+	}
+
+	{ // redis metrics
+		redisBuckets := []float64{.05, .075, .1, .125, .15, .2, .3, .5, .75, 1, 1.25, 1.5, 2, 2.5, 3}
+		c.Metrics().NewHistogram("app_redis_stats", "Response time of Redis commands in milliseconds.", redisBuckets...)
+	}
 	{ // redis metrics
 		redisBuckets := []float64{.05, .075, .1, .125, .15, .2, .3, .5, .75, 1, 1.25, 1.5, 2, 2.5, 3}
 		c.Metrics().NewHistogram("app_redis_stats", "Response time of Redis commands in milliseconds.", redisBuckets...)
@@ -196,6 +202,12 @@
 		c.Metrics().NewGauge("app_sql_open_connections", "Number of open SQL connections.")
 		c.Metrics().NewGauge("app_sql_inUse_connections", "Number of inUse SQL connections.")
 	}
+	{ // sql metrics
+		sqlBuckets := []float64{.05, .075, .1, .125, .15, .2, .3, .5, .75, 1, 2, 3, 4, 5, 7.5, 10}
+		c.Metrics().NewHistogram("app_sql_stats", "Response time of SQL queries in milliseconds.", sqlBuckets...)
+		c.Metrics().NewGauge("app_sql_open_connections", "Number of open SQL connections.")
+		c.Metrics().NewGauge("app_sql_inUse_connections", "Number of inUse SQL connections.")
+	}
 
 	// pubsub metrics
 	c.Metrics().NewCounter("app_pubsub_publish_total_count", "Number of total publish operations.")
