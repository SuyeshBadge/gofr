--- conflicted
+++ resolved
@@ -419,7 +419,6 @@
 	assert.Equal(t, "applied", testHeaderValue, "Test_UseMiddleware Failed! header value mismatch.")
 }
 
-<<<<<<< HEAD
 func Test_SwaggerEndpoints(t *testing.T) {
 	// Create the openapi.json file within the static directory
 	openAPIFilePath := filepath.Join("static", OpenAPIJSON)
@@ -462,7 +461,8 @@
 	assert.Nil(t, err, "Expected error to be nil, got : %v", err)
 	assert.Equal(t, http.StatusOK, resp.StatusCode)
 	assert.Equal(t, "text/html; charset=utf-8", resp.Header.Get("Content-Type"))
-=======
+}
+
 func Test_AddCronJob_Fail(t *testing.T) {
 	a := App{container: &container.Container{}}
 	stderr := testutil.StderrOutputForFunc(func() {
@@ -497,5 +497,4 @@
 	}
 
 	assert.Truef(t, pass, "unable to add cron job to cron table")
->>>>>>> ce8f21ed
 }