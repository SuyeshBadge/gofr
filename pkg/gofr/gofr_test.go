package gofr

import (
	"context"
	"encoding/json"
	"fmt"
	"io"
	"net/http"
	"net/http/httptest"
	"reflect"
	"strconv"
	"testing"
	"time"

	"github.com/stretchr/testify/assert"

	"gofr.dev/pkg/gofr/config"
	"gofr.dev/pkg/gofr/container"
	gofrHTTP "gofr.dev/pkg/gofr/http"
	"gofr.dev/pkg/gofr/logging"
	"gofr.dev/pkg/gofr/migration"
	"gofr.dev/pkg/gofr/testutil"
)

const helloWorld = "Hello World!"

func TestNewCMD(t *testing.T) {
	a := NewCMD()
	// Without args we should get error on stderr.
	outputWithoutArgs := testutil.StderrOutputForFunc(a.Run)
	if outputWithoutArgs != "No Command Found!" {
		t.Errorf("Stderr output mismatch. Got: %s ", outputWithoutArgs)
	}
}

func TestGofr_readConfig(t *testing.T) {
	app := App{}

	app.readConfig(false)

	if app.Config == nil {
		t.Errorf("config was not read")
	}
}

func TestGofr_ServerRoutes(t *testing.T) {
	type response struct {
		Data interface{} `json:"data"`
	}

	testCases := []struct {
		// Given
		method string
		target string
		// Expectations
		response  string
		headerKey string
		headerVal string
	}{
		{http.MethodGet, "/hello", "Hello World!", "content-type", "application/json"},
		{http.MethodGet, "/hello2", "Hello World!", "content-type", "application/json"},
		{http.MethodPut, "/hello", "Hello World!", "content-type", "application/json"},
		{http.MethodPost, "/hello", "Hello World!", "content-type", "application/json"},
		{http.MethodGet, "/params?name=Vikash", "Hello Vikash!", "content-type", "application/json"},
		{http.MethodDelete, "/delete", "Success", "content-type", "application/json"},
	}

	g := New()

	g.GET("/hello", func(*Context) (interface{}, error) {
		return helloWorld, nil
	})

	// using add() func
	g.add(http.MethodGet, "/hello2", func(*Context) (interface{}, error) {
		return helloWorld, nil
	})

	g.PUT("/hello", func(*Context) (interface{}, error) {
		return helloWorld, nil
	})

	g.POST("/hello", func(*Context) (interface{}, error) {
		return helloWorld, nil
	})

	g.GET("/params", func(c *Context) (interface{}, error) {
		return fmt.Sprintf("Hello %s!", c.Param("name")), nil
	})

	g.DELETE("/delete", func(*Context) (interface{}, error) {
		return "Success", nil
	})

	for i, tc := range testCases {
		w := httptest.NewRecorder()
		r := httptest.NewRequest(tc.method, tc.target, http.NoBody)

		r.Header.Set("content-type", "application/json")

		g.httpServer.router.ServeHTTP(w, r)

		var res response

		respBytes, _ := io.ReadAll(w.Body)
		_ = json.Unmarshal(respBytes, &res)

		assert.Equal(t, res.Data, tc.response, "TEST[%d], Failed.\nUnexpected response for %s %s.", i, tc.method, tc.target)

		assert.Equal(t, w.Header().Get(tc.headerKey), tc.headerVal,
			"TEST[%d], Failed.\nHeader mismatch for %s %s", i, tc.method, tc.target)
	}
}

func TestGofr_ServerRun(t *testing.T) {
	g := New()

	g.GET("/hello", func(*Context) (interface{}, error) {
		return helloWorld, nil
	})

	go g.Run()
	time.Sleep(1 * time.Second)

	var netClient = &http.Client{
		Timeout: time.Second * 10,
	}

	re, _ := http.NewRequestWithContext(context.Background(), http.MethodGet,
		"http://localhost:"+strconv.Itoa(defaultHTTPPort)+"/hello", http.NoBody)
	resp, err := netClient.Do(re)

	assert.NoError(t, err, "TEST Failed.\n")

	assert.Equal(t, resp.StatusCode, http.StatusOK, "TEST Failed.\n")

	resp.Body.Close()
}

func Test_AddHTTPService(t *testing.T) {
	server := httptest.NewServer(http.HandlerFunc(func(w http.ResponseWriter, r *http.Request) {
		assert.Equal(t, "/test", r.URL.Path)

		w.WriteHeader(http.StatusOK)
	}))

	g := New()

	g.AddHTTPService("test-service", server.URL)

	resp, _ := g.container.GetHTTPService("test-service").
		Get(context.Background(), "test", nil)

	defer resp.Body.Close()

	assert.Equal(t, http.StatusOK, resp.StatusCode)
}

func Test_AddDuplicateHTTPService(t *testing.T) {
	t.Setenv("LOG_LEVEL", "DEBUG")

	logs := testutil.StdoutOutputForFunc(func() {
		a := New()

		a.AddHTTPService("test-service", "http://localhost")
		a.AddHTTPService("test-service", "http://google")
	})

	assert.Contains(t, logs, "Service already registered Name: test-service")
}

func TestApp_Metrics(t *testing.T) {
	app := New()

	assert.NotNil(t, app.Metrics())
}

func TestApp_AddAndGetHTTPService(t *testing.T) {
	app := New()

	app.AddHTTPService("test-service", "http://test")

	svc := app.container.GetHTTPService("test-service")

	assert.NotNil(t, svc)
}

func TestApp_MigrateInvalidKeys(t *testing.T) {
	logs := testutil.StderrOutputForFunc(func() {
		app := New()
		app.Migrate(map[int64]migration.Migrate{1: {}})
	})

	assert.Contains(t, logs, "migration run failed! UP not defined for the following keys: [1]")
}

func TestApp_MigratePanicRecovery(t *testing.T) {
	logs := testutil.StderrOutputForFunc(func() {
		app := New()

		app.container.PubSub = &container.MockPubSub{}

		app.Migrate(map[int64]migration.Migrate{1: {UP: func(_ migration.Datasource) error {
			panic("test panic")
		}}})
	})

	assert.Contains(t, logs, "test panic")
}

func Test_otelErrorHandler(t *testing.T) {
	logs := testutil.StderrOutputForFunc(func() {
		h := otelErrorHandler{logging.NewLogger(logging.DEBUG)}
		h.Handle(testutil.CustomError{ErrorMessage: "OTEL Error override"})
	})

	assert.Contains(t, logs, `"message":"OTEL Error override"`)
	assert.Contains(t, logs, `"level":"ERROR"`)
}

func Test_addRoute(t *testing.T) {
	logs := testutil.StdoutOutputForFunc(func() {
		a := NewCMD()

		a.SubCommand("log", func(c *Context) (interface{}, error) {
			c.Logger.Info("logging in handler")

			return "handler called", nil
		})

		a.Run()
	})

	assert.Contains(t, logs, "handler called")
}

func TestEnableBasicAuthWithFunc(t *testing.T) {
	jwksServer := httptest.NewServer(http.HandlerFunc(func(w http.ResponseWriter, _ *http.Request) {
		w.WriteHeader(http.StatusOK)
	}))

	c := container.NewContainer(config.NewMockConfig(nil))

	// Initialize a new App instance
	a := &App{
		httpServer: &httpServer{
			router: gofrHTTP.NewRouter(c),
		},
		container: c,
	}

	a.httpServer.router.Handle("/", http.HandlerFunc(func(w http.ResponseWriter, _ *http.Request) {
		fmt.Println(w, "Hello, world!")
	}))

	a.EnableOAuth(jwksServer.URL, 600)

	server := httptest.NewServer(a.httpServer.router)
	defer server.Close()

	client := server.Client()

	// Create a mock HTTP request
	req, err := http.NewRequestWithContext(context.Background(), http.MethodGet, server.URL, http.NoBody)
	if err != nil {
		t.Fatal(err)
	}

	// Add a basic authorization header
	req.Header.Add("Authorization", "dXNlcjpwYXNzd29yZA==")

	// Send the HTTP request
	resp, err := client.Do(req)
	if err != nil {
		t.Fatal(err)
	}
	defer resp.Body.Close()

	assert.Equal(t, http.StatusUnauthorized, resp.StatusCode, "TestEnableBasicAuthWithFunc Failed!")
}

func Test_AddRESTHandlers(t *testing.T) {
	app := New()

	type user struct {
		ID   int
		Name string
	}

	var invalidObject int

	tests := []struct {
		desc  string
		input interface{}
		err   error
	}{
		{"success case", &user{}, nil},
		{"invalid object", &invalidObject, errInvalidObject},
	}

	for i, tc := range tests {
		err := app.AddRESTHandlers(tc.input)

		assert.Equal(t, tc.err, err, "TEST[%d], Failed.\n%s", i, tc.desc)
	}
}

func Test_initTracer(t *testing.T) {
	mockConfig1 := config.NewMockConfig(map[string]string{
		"TRACE_EXPORTER": "zipkin",
		"TRACER_HOST":    "localhost",
		"TRACER_PORT":    "2005",
	})

	mockConfig2 := config.NewMockConfig(map[string]string{
		"TRACE_EXPORTER": "jaeger",
		"TRACER_HOST":    "localhost",
		"TRACER_PORT":    "2005",
	})

	mockConfig3 := config.NewMockConfig(map[string]string{
		"TRACE_EXPORTER": "gofr",
	})

	tests := []struct {
		desc               string
		config             config.Config
		expectedLogMessage string
	}{
		{"zipkin exporter", mockConfig1, "Exporting traces to zipkin."},
		{"jaeger exporter", mockConfig2, "Exporting traces to jaeger."},
		{"gofr exporter", mockConfig3, "Exporting traces to gofr at https://tracer.gofr.dev"},
	}

	for _, tc := range tests {
		logMessage := testutil.StdoutOutputForFunc(func() {
			mockContainer, _ := container.NewMockContainer(t)

			a := App{
				Config:    tc.config,
				container: mockContainer,
			}

			a.initTracer()
		})

		assert.Contains(t, logMessage, tc.expectedLogMessage)
	}
}

func Test_initTracer_invalidConfig(t *testing.T) {
	mockConfig := config.NewMockConfig(map[string]string{
		"TRACE_EXPORTER": "abc",
		"TRACER_HOST":    "localhost",
		"TRACER_PORT":    "2005",
	})

	errLogMessage := testutil.StderrOutputForFunc(func() {
		mockContainer, _ := container.NewMockContainer(t)

		a := App{
			Config:    mockConfig,
			container: mockContainer,
		}

		a.initTracer()
	})

	assert.Contains(t, errLogMessage, "unsupported trace exporter.")
}

<<<<<<< HEAD
func TestLoggerMasking(t *testing.T) {
	// Test cases
	testCases := []struct {
		name           string
		maskingEnabled string
		maskingFields  string
		expectedFields []string
	}{
		{
			name:           "Masking enabled with multiple fields",
			maskingEnabled: "true",
			maskingFields:  "password,email,creditCard",
			expectedFields: []string{"password", "email", "creditCard"},
		},
		{
			name:           "Masking enabled with single field",
			maskingEnabled: "true",
			maskingFields:  "password",
			expectedFields: []string{"password"},
		},
		{
			name:           "Masking disabled",
			maskingEnabled: "false",
			maskingFields:  "password,email",
			expectedFields: []string{},
		},
		{
			name:           "Masking enabled with empty fields",
			maskingEnabled: "true",
			maskingFields:  "password,,email,  ,creditCard",
			expectedFields: []string{"password", "email", "creditCard"},
		},
		{
			name:           "Masking enabled with invalid configuration",
			maskingEnabled: "invalid",
			maskingFields:  "password,email",
			expectedFields: []string{},
		},
	}

	// Iterate over test cases
	for _, tc := range testCases {
		t.Run(tc.name, func(t *testing.T) {
			// Create a new instance of the App
			mockConfig := testutil.NewMockConfig(map[string]string{
				"LOGGER_MASKING_ENABLED": tc.maskingEnabled,
				"LOGGER_MASKING_FIELDS":  tc.maskingFields,
			})
			app := New()

			app.EnableLoggerMasking(mockConfig)

			// Get the actual masking fields from the logging package
			actualFields := logging.GetMaskingFilters()

			// Compare the actual fields with the expected fields
			if !reflect.DeepEqual(actualFields, tc.expectedFields) {
				t.Errorf("Expected masking fields: %v, but got: %v", tc.expectedFields, actualFields)
			}

			// Reset the filters after each run
			logging.SetMaskingFilters([]string{})
		})
	}
=======
func Test_UseMiddleware(t *testing.T) {
	testMiddleware := func(inner http.Handler) http.Handler {
		return http.HandlerFunc(func(w http.ResponseWriter, r *http.Request) {
			w.Header().Set("X-Test-Middleware", "applied")
			inner.ServeHTTP(w, r)
		})
	}

	c := container.NewContainer(config.NewMockConfig(nil))

	app := &App{
		httpServer: &httpServer{
			router: gofrHTTP.NewRouter(c),
			port:   8001,
		},
		container: c,
	}

	app.UseMiddleware(testMiddleware)

	app.GET("/test", func(*Context) (interface{}, error) {
		return "success", nil
	})

	go app.Run()
	time.Sleep(1 * time.Second)

	var netClient = &http.Client{
		Timeout: time.Second * 10,
	}

	req, _ := http.NewRequestWithContext(context.Background(), http.MethodGet,
		"http://localhost:8001"+"/test", http.NoBody)

	resp, err := netClient.Do(req)
	if err != nil {
		t.Errorf("error while making http request in Test_UseMiddleware. err : %v", err)
		return
	}

	defer resp.Body.Close()

	assert.Equal(t, http.StatusOK, resp.StatusCode, "Test_UseMiddleware Failed! Expected Status 200 Got : %v", resp.StatusCode)

	// checking if the testMiddleware has added the required header in the response properly.
	testHeaderValue := resp.Header.Get("X-Test-Middleware")
	assert.Equal(t, "applied", testHeaderValue, "Test_UseMiddleware Failed! header value mismatch.")
>>>>>>> dddf1473
}<|MERGE_RESOLUTION|>--- conflicted
+++ resolved
@@ -369,7 +369,55 @@
 	assert.Contains(t, errLogMessage, "unsupported trace exporter.")
 }
 
-<<<<<<< HEAD
+func Test_UseMiddleware(t *testing.T) {
+	testMiddleware := func(inner http.Handler) http.Handler {
+		return http.HandlerFunc(func(w http.ResponseWriter, r *http.Request) {
+			w.Header().Set("X-Test-Middleware", "applied")
+			inner.ServeHTTP(w, r)
+		})
+	}
+
+	c := container.NewContainer(config.NewMockConfig(nil))
+
+	app := &App{
+		httpServer: &httpServer{
+			router: gofrHTTP.NewRouter(c),
+			port:   8001,
+		},
+		container: c,
+	}
+
+	app.UseMiddleware(testMiddleware)
+
+	app.GET("/test", func(*Context) (interface{}, error) {
+		return "success", nil
+	})
+
+	go app.Run()
+	time.Sleep(1 * time.Second)
+
+	var netClient = &http.Client{
+		Timeout: time.Second * 10,
+	}
+
+	req, _ := http.NewRequestWithContext(context.Background(), http.MethodGet,
+		"http://localhost:8001"+"/test", http.NoBody)
+
+	resp, err := netClient.Do(req)
+	if err != nil {
+		t.Errorf("error while making http request in Test_UseMiddleware. err : %v", err)
+		return
+	}
+
+	defer resp.Body.Close()
+
+	assert.Equal(t, http.StatusOK, resp.StatusCode, "Test_UseMiddleware Failed! Expected Status 200 Got : %v", resp.StatusCode)
+
+	// checking if the testMiddleware has added the required header in the response properly.
+	testHeaderValue := resp.Header.Get("X-Test-Middleware")
+	assert.Equal(t, "applied", testHeaderValue, "Test_UseMiddleware Failed! header value mismatch.")
+}
+
 func TestLoggerMasking(t *testing.T) {
 	// Test cases
 	testCases := []struct {
@@ -434,53 +482,4 @@
 			logging.SetMaskingFilters([]string{})
 		})
 	}
-=======
-func Test_UseMiddleware(t *testing.T) {
-	testMiddleware := func(inner http.Handler) http.Handler {
-		return http.HandlerFunc(func(w http.ResponseWriter, r *http.Request) {
-			w.Header().Set("X-Test-Middleware", "applied")
-			inner.ServeHTTP(w, r)
-		})
-	}
-
-	c := container.NewContainer(config.NewMockConfig(nil))
-
-	app := &App{
-		httpServer: &httpServer{
-			router: gofrHTTP.NewRouter(c),
-			port:   8001,
-		},
-		container: c,
-	}
-
-	app.UseMiddleware(testMiddleware)
-
-	app.GET("/test", func(*Context) (interface{}, error) {
-		return "success", nil
-	})
-
-	go app.Run()
-	time.Sleep(1 * time.Second)
-
-	var netClient = &http.Client{
-		Timeout: time.Second * 10,
-	}
-
-	req, _ := http.NewRequestWithContext(context.Background(), http.MethodGet,
-		"http://localhost:8001"+"/test", http.NoBody)
-
-	resp, err := netClient.Do(req)
-	if err != nil {
-		t.Errorf("error while making http request in Test_UseMiddleware. err : %v", err)
-		return
-	}
-
-	defer resp.Body.Close()
-
-	assert.Equal(t, http.StatusOK, resp.StatusCode, "Test_UseMiddleware Failed! Expected Status 200 Got : %v", resp.StatusCode)
-
-	// checking if the testMiddleware has added the required header in the response properly.
-	testHeaderValue := resp.Header.Get("X-Test-Middleware")
-	assert.Equal(t, "applied", testHeaderValue, "Test_UseMiddleware Failed! header value mismatch.")
->>>>>>> dddf1473
 }