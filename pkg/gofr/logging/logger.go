package logging

import (
	"encoding/json"
	"fmt"
	"io"
	"os"
	"reflect"
	"strings"
	"time"

	"golang.org/x/term"

	"gofr.dev/pkg/gofr/version"
)

const (
	fileMode       = 0644
	passwordLength = 10
)

type PrettyPrint interface {
	PrettyPrint(writer io.Writer)
}

// Logger represents a logging interface.
type Logger interface {
	Debug(args ...interface{})
	Debugf(format string, args ...interface{})
	Log(args ...interface{})
	Logf(format string, args ...interface{})
	Info(args ...interface{})
	Infof(format string, args ...interface{})
	Notice(args ...interface{})
	Noticef(format string, args ...interface{})
	Warn(args ...interface{})
	Warnf(format string, args ...interface{})
	Error(args ...interface{})
	Errorf(format string, args ...interface{})
	Fatal(args ...interface{})
	Fatalf(format string, args ...interface{})
<<<<<<< HEAD
	changeLevel(level Level)
	SetMaskingFilters(fields []string)
	GetMaskingFilters() []string
}

// Filterer represents an interface to filter log messages.
type Filterer interface {
	Filter(message interface{}) interface{}
}

// MaskingFilter is an implementation of the Filterer interface that masks sensitive fields.
type MaskingFilter struct {
	// MaskFields is a slice of fields to mask, e.g. ["password", "credit_card_number"]
	MaskFields []string
}

func (f *MaskingFilter) Filter(message interface{}) interface{} {
	// Get the value of the message using reflection
	val := reflect.ValueOf(message)

	// If the message is a pointer, get the underlying value
	if val.Kind() == reflect.Ptr {
		val = val.Elem()
	}

	// If the message is not a struct, return the original message
	if val.Kind() != reflect.Struct {
		return message
	}

	// Create a new copy of the struct value
	newVal := reflect.New(val.Type()).Elem()
	newVal.Set(val)

	// Recursively filter the struct fields
	f.filterFields(newVal)

	// If the original message was a pointer, return a pointer to the new value
	if message != nil && reflect.TypeOf(message).Kind() == reflect.Ptr {
		return newVal.Addr().Interface()
	}

	return newVal.Interface()
}

func (f *MaskingFilter) filterFields(val reflect.Value) {
	for i := 0; i < val.NumField(); i++ {
		field := val.Field(i)
		fieldType := val.Type().Field(i)

		// If the field is a pointer, get the underlying value
		if field.Kind() == reflect.Ptr {
			field = field.Elem()
		}

		// Check if the field name matches any of the mask fields (case-insensitive)
		fieldName := fieldType.Name
		if contains(f.MaskFields, fieldName) {
			// Mask the field value
			f.maskField(field, fieldName)
		} else if field.Kind() == reflect.Struct {
			// If the field is a struct, recursively filter its fields
			f.filterFields(field)
		}
	}
}

func (f *MaskingFilter) maskField(field reflect.Value, fieldName string) {
	//nolint:exhaustive // Only handling specific types needed for masking
	switch field.Kind() {
	case reflect.String:
		if fieldName == "Password" {
			field.SetString(maskString(field.String(), passwordLength))
		} else {
			field.SetString(maskString(field.String()))
		}
	case reflect.Int, reflect.Int8, reflect.Int16, reflect.Int32, reflect.Int64:
		field.SetInt(0)
	case reflect.Uint, reflect.Uint8, reflect.Uint16, reflect.Uint32, reflect.Uint64:
		field.SetUint(0)
	case reflect.Float32, reflect.Float64:
		field.SetFloat(0)
	}
}

func contains(maskFields []string, fieldName string) bool {
	for _, field := range maskFields {
		if strings.EqualFold(field, fieldName) {
			return true
		}
	}

	return false
}

func maskString(str string, maskLength ...int) string {
	length := len(str)
	if len(maskLength) > 0 {
		length = maskLength[0]
	}

	masked := strings.Repeat("*", length)

	return masked
=======
	ChangeLevel(level Level)
>>>>>>> 022a49cb
}

type logger struct {
	level         Level
	normalOut     io.Writer
	errorOut      io.Writer
	isTerminal    bool
	filter        Filterer
	maskingFields []string
}

type logEntry struct {
	Level       Level       `json:"level"`
	Time        time.Time   `json:"time"`
	Message     interface{} `json:"message"`
	GofrVersion string      `json:"gofrVersion"`
}

func (l *logger) logf(level Level, format string, args ...interface{}) {
	if level < l.level {
		return
	}

	out := l.getOutputWriter(level)
	entry := l.createLogEntry(level, format, args...)

	if l.filter != nil {
		entry.Message = l.filter.Filter(entry.Message)
	}

	l.writeLogEntry(entry, out)
}

func (l *logger) getOutputWriter(level Level) io.Writer {
	if level >= ERROR {
		return l.errorOut
	}

	return l.normalOut
}

func (l *logger) createLogEntry(level Level, format string, args ...interface{}) logEntry {
	entry := logEntry{
		Level:       level,
		Time:        time.Now(),
		GofrVersion: version.Framework,
	}

	switch {
	case len(args) == 1 && format == "":
		entry.Message = args[0]
	case len(args) != 1 && format == "":
		entry.Message = args
	case format != "":
		entry.Message = fmt.Sprintf(format+"", args...) // TODO - this is stupid. We should not need empty string.
	}

	return entry
}

func (l *logger) writeLogEntry(entry logEntry, out io.Writer) {
	if l.isTerminal {
		l.prettyPrint(entry, out)
	} else {
		_ = json.NewEncoder(out).Encode(entry)
	}
}

func (l *logger) Debug(args ...interface{}) {
	l.logf(DEBUG, "", args...)
}

func (l *logger) Debugf(format string, args ...interface{}) {
	l.logf(DEBUG, format, args...)
}

func (l *logger) Info(args ...interface{}) {
	l.logf(INFO, "", args...)
}

func (l *logger) Infof(format string, args ...interface{}) {
	l.logf(INFO, format, args...)
}

func (l *logger) Notice(args ...interface{}) {
	l.logf(NOTICE, "", args...)
}

func (l *logger) Noticef(format string, args ...interface{}) {
	l.logf(NOTICE, format, args...)
}

func (l *logger) Warn(args ...interface{}) {
	l.logf(WARN, "", args...)
}

func (l *logger) Warnf(format string, args ...interface{}) {
	l.logf(WARN, format, args...)
}

func (l *logger) Log(args ...interface{}) {
	l.logf(INFO, "", args...)
}

func (l *logger) Logf(format string, args ...interface{}) {
	l.logf(INFO, format, args...)
}

func (l *logger) Error(args ...interface{}) {
	l.logf(ERROR, "", args...)
}

func (l *logger) Errorf(format string, args ...interface{}) {
	l.logf(ERROR, format, args...)
}

func (l *logger) Fatal(args ...interface{}) {
	l.logf(FATAL, "", args...)

	// exit status is 1 as it denotes failure as signified by Fatal log
	os.Exit(1)
}

func (l *logger) Fatalf(format string, args ...interface{}) {
	l.logf(FATAL, format, args...)
	os.Exit(1)
}

func (l *logger) prettyPrint(e logEntry, out io.Writer) {
	// Giving special treatment to framework's request logs in terminal display. This does not add any overhead
	// in running the server.
	if fn, ok := e.Message.(PrettyPrint); ok {
		fmt.Fprintf(out, "\u001B[38;5;%dm%s\u001B[0m [%s] ", e.Level.color(), e.Level.String()[0:4],
			e.Time.Format("15:04:05"))

		fn.PrettyPrint(out)
	} else {
		fmt.Fprintf(out, "\u001B[38;5;%dm%s\u001B[0m [%s] ", e.Level.color(), e.Level.String()[0:4],
			e.Time.Format("15:04:05"))

		fmt.Fprintf(out, "%v\n", e.Message)
	}
}

// NewLogger creates a new logger instance with the specified logging level.
func NewLogger(level Level) Logger {
	l := &logger{
		normalOut: os.Stdout,
		errorOut:  os.Stderr,
		level:     level,
	}

	l.isTerminal = checkIfTerminal(l.normalOut)

	return l
}

// NewFileLogger creates a new logger instance with logging to a file.
func NewFileLogger(path string) Logger {
	l := &logger{
		normalOut: io.Discard,
		errorOut:  io.Discard,
	}

	if path == "" {
		return l
	}

	f, err := os.OpenFile(path, os.O_APPEND|os.O_CREATE|os.O_WRONLY, fileMode)
	if err != nil {
		return l
	}

	l.normalOut = f
	l.errorOut = f

	return l
}

func checkIfTerminal(w io.Writer) bool {
	switch v := w.(type) {
	case *os.File:
		return term.IsTerminal(int(v.Fd()))
	default:
		return false
	}
}

func (l *logger) ChangeLevel(level Level) {
	l.level = level
}

// SetMaskingFilters sets the masking fields and enables masking for the logger.
func (l *logger) SetMaskingFilters(fields []string) {
	l.maskingFields = fields
	l.filter = &MaskingFilter{
		MaskFields: fields,
	}
}

// GetMaskingFilters returns the current masking fields.
func (l *logger) GetMaskingFilters() []string {
	return l.maskingFields
}<|MERGE_RESOLUTION|>--- conflicted
+++ resolved
@@ -39,8 +39,7 @@
 	Errorf(format string, args ...interface{})
 	Fatal(args ...interface{})
 	Fatalf(format string, args ...interface{})
-<<<<<<< HEAD
-	changeLevel(level Level)
+	ChangeLevel(level Level)
 	SetMaskingFilters(fields []string)
 	GetMaskingFilters() []string
 }
@@ -144,9 +143,6 @@
 	masked := strings.Repeat("*", length)
 
 	return masked
-=======
-	ChangeLevel(level Level)
->>>>>>> 022a49cb
 }
 
 type logger struct {
