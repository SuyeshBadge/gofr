--- conflicted
+++ resolved
@@ -1,19 +1,13 @@
 package container
 
 import (
-<<<<<<< HEAD
-	"context"
-	"strconv"
-
-	_ "github.com/go-sql-driver/mysql" // This is required to be blank import
-
-=======
->>>>>>> a89b9d7b
 	"gofr.dev/pkg/gofr/config"
 	"gofr.dev/pkg/gofr/datasource/redis"
 	"gofr.dev/pkg/gofr/datasource/sql"
 	"gofr.dev/pkg/gofr/logging"
 	"gofr.dev/pkg/gofr/service"
+
+	_ "github.com/go-sql-driver/mysql" // This is required to be blank import
 )
 
 // TODO - This can be a collection of interfaces instead of struct
@@ -27,9 +21,8 @@
 	DB       *sql.DB
 }
 
-func (c *Container) Health(ctx context.Context) interface{} {
-	status := StatusUp
-	datasources := make(map[string]interface{}, 0)
+func (c *Container) Health() interface{} {
+	datasources := make(map[string]interface{})
 
 	if c.DB != nil {
 		datasources["sql"] = c.DB.HealthCheck()
@@ -39,30 +32,7 @@
 		datasources["redis"] = c.Redis.HealthCheck()
 	}
 
-	svcHealth := make([]ServiceHealth, 0)
-
-	for name, _ := range c.Services {
-		resp := "UP"
-
-		switch resp {
-		case "DOWN":
-			status = StatusDegraded
-
-			svcHealth = append(svcHealth, ServiceHealth{Name: name, Status: StatusDown})
-		default:
-			svcHealth = append(svcHealth, ServiceHealth{Name: name, Status: StatusUp})
-		}
-	}
-
-	if len(datasources) == 0 {
-		datasources = nil
-	}
-
-	return Health{
-		Status:      status,
-		Services:    svcHealth,
-		Datasources: datasources,
-	}
+	return datasources
 }
 
 func NewContainer(conf config.Config) *Container {
